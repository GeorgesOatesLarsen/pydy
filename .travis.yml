--- conflicted
+++ resolved
@@ -32,14 +32,7 @@
   # last supported version is SymPy 1.5.
   # NOTE : numpydoc dropped support for Python 2.7 in version 1.0.0.
   - if [[ $DEP_VERSIONS == "oldest" ]]; then
-<<<<<<< HEAD
-      conda install numpy=1.16 scipy=1.3 sympy=1.5 cython=0.29 theano=1.0;
-    elif [[ $DEP_VERSIONS == "latest" ]] && [[ $TRAVIS_PYTHON_VERSION == 3.5 ]]; then
-      conda install numpy scipy sympy cython theano pythreejs;
-      pip install jupyter-sphinx;
-=======
-      conda install numpy=1.13 scipy=0.19 sympy=1.1 cython=0.26 theano=0.9 pip coverage nose flake8 matplotlib sphinx "numpydoc<1";
->>>>>>> 24722996
+      conda install numpy=1.16 scipy=1.3 sympy=1.5 cython=0.29 theano=1.0 pip coverage nose flake8 matplotlib sphinx "numpydoc<1";
     elif [[ $DEP_VERSIONS == "latest" ]] && [[ $TRAVIS_PYTHON_VERSION == 3.* ]]; then
       conda install numpy scipy sympy cython theano pythreejs pip coverage nose flake8 matplotlib sphinx numpydoc jupyter_sphinx ;
     elif [[ $DEP_VERSIONS == "latest" ]]; then

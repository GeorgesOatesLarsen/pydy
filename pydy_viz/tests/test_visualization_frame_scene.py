--- conflicted
+++ resolved
@@ -11,10 +11,6 @@
 from numpy import radians
 from numpy.testing import assert_allclose
 import os
-<<<<<<< HEAD
-=======
-import socket
->>>>>>> 5e56242e
 
 class TestVisualizationFrameScene(object):
 
@@ -355,57 +351,3 @@
 
         self.scene2.reference_frame = self.A
         assert self.scene2.reference_frame == self.A
-
-    def test_scene_copy_static(self):
-        self.scene1._copy_static_dir()
-
-<<<<<<< HEAD
-        assert os.path.exists(os.path.join(os.getcwd(), '.pydy_viz'))
-        assert os.path.exists(os.path.join(os.getcwd(),
-                                              '.pydy_viz'))
-        assert os.path.exists(os.path.join(os.getcwd(),
-                                        '.pydy_viz', 'js'))
-        assert os.path.exists(os.path.join(os.getcwd(),
-                                        '.pydy_viz', 'css'))
-        assert os.path.exists(os.path.join(os.getcwd(),
-                                        '.pydy_viz', 'img'))
-
-
-        self.scene1._cleanup()
-        assert not os.path.exists(os.path.join(os.getcwd(),
-                                                           '.pydy_viz'))
-        assert not os.path.exists(os.path.join(os.getcwd(),
-                                                '.pydy_viz', 'static'))
-        assert not os.path.exists(os.path.join(os.getcwd(),
-                                        '.pydy_viz', 'js'))
-        assert not os.path.exists(os.path.join(os.getcwd(),
-                                        '.pydy_viz', 'css'))
-        assert not os.path.exists(os.path.join(os.getcwd(),
-                                        '.pydy_viz', 'img'))
-=======
-        assert os.path.exists(os.path.join(os.getcwd()), '.pydy_viz'))
-        assert os.path.exists(os.path.join(os.getcwd()),
-                                              '.pydy_viz', 'static'))
-        assert os.path.exists(os.path.join(os.getcwd()),
-                                        '.pydy_viz', 'static', 'js'))
-        assert os.path.exists(os.path.join(os.getcwd()),
-                                        '.pydy_viz', 'static', 'css'))
-        assert os.path.exists(os.path.join(os.getcwd()),
-                                        '.pydy_viz', 'static', 'img'))
-
-
-        self.scene1._clean_static()
-        assert not os.path.exists(os.path.join(os.getcwd()),
-                                                           '.pydy_viz'))
-        assert not os.path.exists(os.path.join(os.getcwd()),
-                                                '.pydy_viz', 'static'))
-        assert not os.path.exists(os.path.join(os.getcwd()), \
-                                        '.pydy_viz', 'static', 'js'))
-        assert not os.path.exists(os.path.join(os.getcwd()), \
-                                        '.pydy_viz', 'static', 'css'))
-        assert not os.path.exists(os.path.join(os.getcwd()), \
-                                        '.pydy_viz', 'static', 'img'))
-
-
-
->>>>>>> 5e56242e

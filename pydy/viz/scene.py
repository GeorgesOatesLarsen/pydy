--- conflicted
+++ resolved
@@ -625,14 +625,9 @@
 
     def display(self):
         """Displays the scene in the default webbrowser."""
-<<<<<<< HEAD
         self.copy_resources()
-        run_server(scene_file=self._scene_json_file)
-=======
-        self.create_static_html()
         server = Server(scene_file=self._scene_json_file)
         server.run_server()
->>>>>>> 756f80ad
 
     def _rerun_button_callback(self, btn):
         """Callback for the "Rerun Simulation" button. When executed the
